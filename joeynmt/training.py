# coding: utf-8

"""
Training module
"""

import argparse
import time
import shutil
from typing import List

import numpy as np

import torch
from torch import Tensor
import torch.nn as nn

from torchtext.data import Dataset

from joeynmt.model import build_model
from joeynmt.speech_model import build_speech_model
from joeynmt.batch import Batch
from joeynmt.helpers import log_data_info, load_config, log_cfg, \
    store_attention_plots, load_checkpoint, make_model_dir, \
    make_logger, set_seed
from joeynmt.model import Model
from joeynmt.prediction import validate_on_data
<<<<<<< HEAD
from joeynmt.data import load_data, load_audio_data, make_data_iter
=======
from joeynmt.data import load_data, make_data_iter
from joeynmt.builders import build_optimizer, build_scheduler, \
    build_gradient_clipper
>>>>>>> ad532ac5


# pylint: disable=too-many-instance-attributes
class TrainManager:
    """ Manages training loop, validations, learning rate scheduling
    and early stopping."""

    def __init__(self, model: Model, config: dict) -> None:
        """
        Creates a new TrainManager for a model, specified as in configuration.

        :param model: torch module defining the model
        :param config: dictionary containing the training configurations
        """
        train_config = config["training"]

        # files for logging and storing
        self.model_dir = make_model_dir(train_config["model_dir"],
                                        overwrite=train_config.get(
                                            "overwrite", False))
        self.logger = make_logger(model_dir=self.model_dir)
        self.logging_freq = train_config.get("logging_freq", 100)
        self.valid_report_file = "{}/validations.txt".format(self.model_dir)

        # model
        self.model = model
        self.pad_index = self.model.pad_index
        self.bos_index = self.model.bos_index
        self._log_parameters_list()

        # objective
        self.loss = nn.NLLLoss(ignore_index=self.pad_index, reduction='sum')
        self.normalization = train_config.get("normalization", "batch")

        # optimization
        self.learning_rate_min = train_config.get("learning_rate_min", 1.0e-8)
        self.clip_grad_fun = build_gradient_clipper(config=train_config)
        self.optimizer = build_optimizer(config=train_config,
                                         parameters=model.parameters())

        # validation & early stopping
        self.validation_freq = train_config.get("validation_freq", 1000)
        self.log_valid_sents = train_config.get("print_valid_sents", 3)
        self.eval_metric = train_config.get("eval_metric", "bleu")
        self.early_stopping_metric = train_config.get("early_stopping_metric",
                                                      "eval_metric")
        # if we schedule after BLEU/chrf, we want to maximize it, else minimize
        # early_stopping_metric decides on how to find the early stopping point:
        # ckpts are written when there's a new high/low score for this metric
        if self.early_stopping_metric == "eval_metric":
            if self.eval_metric in ["bleu", "chrf"]:
                self.minimize_metric = False
            else:  # eval metric that has to get minimized
                self.minimize_metric = True
        else:  # loss or perplexity
            self.minimize_metric = True

        # learning rate scheduling
        self.scheduler, self.scheduler_step_at = build_scheduler(
            config=train_config,
            scheduler_mode="min" if self.minimize_metric else "max",
            optimizer=self.optimizer)

        # data & batch handling
        self.level = config["data"]["level"]
        self.shuffle = train_config.get("shuffle", True)
        self.epochs = train_config["epochs"]
        self.batch_size = train_config["batch_size"]
        self.batch_multiplier = train_config.get("batch_multiplier", 1)

        # generation
        self.max_output_length = train_config.get("max_output_length", None)

        # CPU / GPU
        self.use_cuda = train_config["use_cuda"]
        if self.use_cuda:
            self.model.cuda()

        # model parameters
        if "load_model" in train_config.keys():
            model_load_path = train_config["load_model"]
            self.logger.info("Loading model from %s", model_load_path)
            self.init_from_checkpoint(model_load_path)

        # initialize training statistics
        self.steps = 0
        # stop training if this flag is True by reaching learning rate minimum
        self.stop = False
        self.total_tokens = 0
        self.best_ckpt_iteration = 0
        # initial values for best scores
        self.best_ckpt_score = np.inf if self.minimize_metric else -np.inf
        # comparison function for scores
        self.is_best = lambda score: score < self.best_ckpt_score \
            if self.minimize_metric else score > self.best_ckpt_score

    def _save_checkpoint(self) -> None:
        """
        Save the model's current parameters and the training state to a
        checkpoint.

        The training state contains the total number of training steps,
        the total number of training tokens,
        the best checkpoint score and iteration so far,
        and optimizer and scheduler states.

        """
        model_path = "{}/{}.ckpt".format(self.model_dir, self.steps)
        state = {
            "steps": self.steps,
            "total_tokens": self.total_tokens,
            "best_ckpt_score": self.best_ckpt_score,
            "best_ckpt_iteration": self.best_ckpt_iteration,
            "model_state": self.model.state_dict(),
            "optimizer_state": self.optimizer.state_dict(),
            "scheduler_state": self.scheduler.state_dict() if \
            self.scheduler is not None else None,
        }
        torch.save(state, model_path)

    def init_from_checkpoint(self, path: str) -> None:
        """
        Initialize the trainer from a given checkpoint file.

        This checkpoint file contains not only model parameters, but also
        scheduler and optimizer states, see `self._save_checkpoint`.

        :param path: path to checkpoint
        """
        model_checkpoint = load_checkpoint(path=path, use_cuda=self.use_cuda)

        # restore model and optimizer parameters
        self.model.load_state_dict(model_checkpoint["model_state"])
        self.optimizer.load_state_dict(model_checkpoint["optimizer_state"])

        if model_checkpoint["scheduler_state"] is not None:
            self.scheduler.load_state_dict(model_checkpoint["scheduler_state"])

        # restore counts
        self.steps = model_checkpoint["steps"]
        self.total_tokens = model_checkpoint["total_tokens"]
        self.best_ckpt_score = model_checkpoint["best_ckpt_score"]
        self.best_ckpt_iteration = model_checkpoint["best_ckpt_iteration"]

        # move parameters to cuda
        if self.use_cuda:
            self.model.cuda()

<<<<<<< HEAD
    def _make_model_dir(self, model_dir):
        """
        Create a new directory for the model.

        :param model_dir:
        :return:
        """
        if os.path.isdir(model_dir):
            if not self.overwrite:
                raise FileExistsError(
                    "Model directory exists and overwriting is disabled.")
        else:
            os.makedirs(model_dir)
        return model_dir

    def _make_logger(self):
        """
        Create a logger for logging the training process.
        :return:
        """
        logger = logging.getLogger(__name__)
        logger.setLevel(level=logging.DEBUG)
        fh = logging.FileHandler(
            "{}/train.log".format(self.model_dir))
        fh.setLevel(level=logging.DEBUG)
        logger.addHandler(fh)
        sh = logging.StreamHandler()
        sh.setLevel(logging.INFO)
        formatter = logging.Formatter('%(asctime)s %(message)s')
        fh.setFormatter(formatter)
        sh.setFormatter(formatter)
        logging.getLogger("").addHandler(sh)
        logger.info("Hello! This is Joey-NMT.")
        return logger

    def train_and_validate(self, train_data, valid_data, config):
=======
    def train_and_validate(self, train_data: Dataset, valid_data: Dataset) \
            -> None:
>>>>>>> ad532ac5
        """
        Train the model and validate it from time to time on the validation set.

        :param train_data: training data
        :param valid_data: validation data
        """
            
        train_iter = make_data_iter(train_data, batch_size=self.batch_size,
                                    train=True, shuffle=self.shuffle)
        
        for epoch_no in range(self.epochs):
            self.logger.info("EPOCH %d", epoch_no + 1)

            if self.scheduler is not None and self.scheduler_step_at == "epoch":
                self.scheduler.step(epoch=epoch_no)

            self.model.train()

            start = time.time()
            total_valid_duration = 0
            processed_tokens = self.total_tokens
            count = 0

            for batch in iter(train_iter):
                # reactivate training
                self.model.train()
<<<<<<< HEAD

                #print(batch)
=======
                # create a Batch object from torchtext batch
>>>>>>> ad532ac5
                batch = Batch(batch, self.pad_index, use_cuda=self.use_cuda)

                # only update every batch_multiplier batches
                # see https://medium.com/@davidlmorton/
                # increasing-mini-batch-size-without-increasing-
                # memory-6794e10db672
                update = count == 0
                # print(count, update, self.steps)
                batch_loss = self._train_batch(batch, update=update)
                count = self.batch_multiplier if update else count
                count -= 1

                # log learning progress
                if self.steps % self.logging_freq == 0 and update:
                    elapsed = time.time() - start - total_valid_duration
                    elapsed_tokens = self.total_tokens - processed_tokens
                    self.logger.info(
                        "Epoch %d Step: %d Loss: %f Tokens per Sec: %f",
                        epoch_no + 1, self.steps, batch_loss,
                        elapsed_tokens / elapsed)
                    start = time.time()
                    total_valid_duration = 0

                # validate on the entire dev set
                if self.steps % self.validation_freq == 0 and update:
                    valid_start_time = time.time()

                    valid_score, valid_loss, valid_ppl, valid_sources, \
                        valid_sources_raw, valid_references, valid_hypotheses, \
                        valid_hypotheses_raw, valid_attention_scores = \
                        validate_on_data(
                            batch_size=self.batch_size, data=valid_data,
                            eval_metric=self.eval_metric,
                            level=self.level, model=self.model,
                            use_cuda=self.use_cuda,
                            max_output_length=self.max_output_length,
                            loss_function=self.loss)

                    if self.early_stopping_metric == "loss":
                        ckpt_score = valid_loss
                    elif self.early_stopping_metric in ["ppl", "perplexity"]:
                        ckpt_score = valid_ppl
                    else:
                        ckpt_score = valid_score

                    new_best = False
                    if self.is_best(ckpt_score):
                        self.best_ckpt_score = ckpt_score
                        self.best_ckpt_iteration = self.steps
                        self.logger.info(
                            'Hooray! New best validation result [%s]!',
                            self.early_stopping_metric)
                        new_best = True
                        self._save_checkpoint()

                    if self.scheduler is not None \
                            and self.scheduler_step_at == "validation":
                        self.scheduler.step(ckpt_score)

                    # append to validation report
                    self._add_report(
                        valid_score=valid_score, valid_loss=valid_loss,
                        valid_ppl=valid_ppl, eval_metric=self.eval_metric,
                        new_best=new_best)

                    self._log_examples(
                        sources_raw=valid_sources_raw,
                        sources=valid_sources,
                        hypotheses_raw=valid_hypotheses_raw,
                        hypotheses=valid_hypotheses,
                        references=valid_references
                    )

                    valid_duration = time.time() - valid_start_time
                    total_valid_duration += valid_duration
                    self.logger.info(
                        'Validation result at epoch %d, step %d: %s: %f, '
                        'loss: %f, ppl: %f, duration: %.4fs',
                            epoch_no+1, self.steps, self.eval_metric,
                            valid_score, valid_loss, valid_ppl, valid_duration)

                    # store validation set outputs
                    self._store_outputs(valid_hypotheses)

                    # store attention plots for first three sentences of
                    # valid data and one randomly chosen example
                    store_attention_plots(attentions=valid_attention_scores,
                                          targets=valid_hypotheses_raw,
                                          sources=[s for s in valid_data.src],
                                          indices=[0, 1, 2,
                                                   np.random.randint(0, len(
                                                   valid_hypotheses))],
                                          output_prefix="{}/att.{}".format(
                                              self.model_dir,
                                              self.steps))

                if self.stop:
                    break
            if self.stop:
                self.logger.info(
                    'Training ended since minimum lr %f was reached.',
                     self.learning_rate_min)
                break
        else:
            self.logger.info('Training ended after %d epochs.', epoch_no+1)
        self.logger.info('Best validation result at step %d: %f %s.',
                         self.best_ckpt_iteration, self.best_ckpt_score,
                         self.early_stopping_metric)

    def _train_batch(self, batch: Batch, update: bool = True) -> Tensor:
        """
        Train the model on one batch: Compute the loss, make a gradient step.

        :param batch: training batch
        :param update: if False, only store gradient. if True also make update
        :return: loss for batch (sum)
        """
        batch_loss = self.model.get_loss_for_batch(
            batch=batch, loss_function=self.loss)

        # normalize batch loss
        if self.normalization == "batch":
            normalizer = batch.nseqs
        elif self.normalization == "tokens":
            normalizer = batch.ntokens
        else:
            raise NotImplementedError("Only normalize by 'batch' or 'tokens'")

        norm_batch_loss = batch_loss / normalizer
        # division needed since loss.backward sums the gradients until updated
        norm_batch_multiply = norm_batch_loss / self.batch_multiplier

        # compute gradients
        norm_batch_multiply.backward()

        if self.clip_grad_fun is not None:
            # clip gradients (in-place)
            self.clip_grad_fun(params=self.model.parameters())

        if update:
            # make gradient step
            self.optimizer.step()
            self.optimizer.zero_grad()

            # increment step counter
            self.steps += 1

        # increment token counter
        self.total_tokens += batch.ntokens

        return norm_batch_loss

    def _add_report(self, valid_score: float, valid_ppl: float,
                    valid_loss: float, eval_metric: str,
                    new_best: bool = False) -> None:
        """
        Append a one-line report to validation logging file.

        :param valid_score: validation evaluation score [eval_metric]
        :param valid_ppl: validation perplexity
        :param valid_loss: validation loss (sum over whole validation set)
        :param eval_metric: evaluation metric, e.g. "bleu"
        :param new_best: whether this is a new best model
        """
        current_lr = -1
        # ignores other param groups for now
        for param_group in self.optimizer.param_groups:
            current_lr = param_group['lr']

        if current_lr < self.learning_rate_min:
            self.stop = True

        with open(self.valid_report_file, 'a') as opened_file:
            opened_file.write(
                "Steps: {}\tLoss: {:.5f}\tPPL: {:.5f}\t{}: {:.5f}\t"
                "LR: {:.8f}\t{}\n".format(
                    self.steps, valid_loss, valid_ppl, eval_metric,
                    valid_score, current_lr, "*" if new_best else ""))

    def _log_parameters_list(self) -> None:
        """
        Write all model parameters (name, shape) to the log.
        """
        model_parameters = filter(lambda p: p.requires_grad,
                                  self.model.parameters())
        n_params = sum([np.prod(p.size()) for p in model_parameters])
        self.logger.info("Total params: %d", n_params)
        trainable_params = [n for (n, p) in self.model.named_parameters()
                            if p.requires_grad]
        self.logger.info("Trainable parameters: %s", sorted(trainable_params))
        assert trainable_params

    def _log_examples(self, sources: List[str], hypotheses: List[str],
                      references: List[str],
                      sources_raw: List[List[str]] = None,
                      hypotheses_raw: List[List[str]] = None,
                      references_raw: List[List[str]] = None) -> None:
        """
        Log a the first `self.log_valid_sents` sentences from given examples.

        :param sources: decoded sources (list of strings)
        :param hypotheses: decoded hypotheses (list of strings)
        :param references: decoded references (list of strings)
        :param sources_raw: raw sources (list of list of tokens)
        :param hypotheses_raw: raw hypotheses (list of list of tokens)
        :param references_raw: raw references (list of list of tokens)
        """
        for p in range(min(self.log_valid_sents, len(sources))):
            self.logger.debug("Example #%d", p)
            if sources_raw is not None:
                self.logger.debug("\tRaw source: %s", sources_raw[p])
            self.logger.debug("\tSource: %s", sources[p])
            if references_raw is not None:
                self.logger.debug("\tRaw reference: %s", references_raw[p])
            self.logger.debug("\tReference: %s", references[p])
            if hypotheses_raw is not None:
                self.logger.debug("\tRaw hypothesis: %s", hypotheses_raw[p])
            self.logger.debug("\tHypothesis: %s", hypotheses[p])

    def _store_outputs(self, hypotheses: List[str]) -> None:
        """
        Write current validation outputs to file in `self.model_dir.`

        :param hypotheses: list of strings
        """
        current_valid_output_file = "{}/{}.hyps".format(self.model_dir,
                                                        self.steps)
        with open(current_valid_output_file, 'w') as opened_file:
            for hyp in hypotheses:
                opened_file.write("{}\n".format(hyp))


def train(cfg_file: str) -> None:
    """
    Main training function. After training, also test on test data if given.

    :param cfg_file: path to configuration yaml file
    """
    cfg = load_config(cfg_file)

    # set the random seed
    set_seed(seed=cfg["training"].get("random_seed", 42))

    # load the data
<<<<<<< HEAD
    if cfg.get("speech", True):
        train_data, dev_data, test_data, src_vocab, trg_vocab = \
        load_audio_data(cfg=cfg)
    else:
        train_data, dev_data, test_data, src_vocab, trg_vocab = \
        load_data(cfg=cfg)
=======
    train_data, dev_data, test_data, src_vocab, trg_vocab = load_data(
        data_cfg=cfg["data"])
>>>>>>> ad532ac5

    # build an encoder-decoder model
    if cfg.get("speech", True):
        model = build_speech_model(cfg["model"], src_vocab=src_vocab, trg_vocab=trg_vocab)
    else:
        model = build_model(cfg["model"], src_vocab=src_vocab, trg_vocab=trg_vocab)

    # for training management, e.g. early stopping and model selection
    trainer = TrainManager(model=model, config=cfg)

    # store copy of original training config in model dir
    shutil.copy2(cfg_file, trainer.model_dir+"/config.yaml")

    # log all entries of config
    log_cfg(cfg, trainer.logger)
    
    log_data_info(train_data=train_data, valid_data=dev_data,
                  test_data=test_data, src_vocab=src_vocab, trg_vocab=trg_vocab,
                  logging_function=trainer.logger.info)
<<<<<<< HEAD
    
    model.log_parameters_list(logging_function=trainer.logger.info)

    logging.info(model)
=======
>>>>>>> ad532ac5

    # store the vocabs
    src_vocab_file = "{}/src_vocab.txt".format(cfg["training"]["model_dir"])
    src_vocab.to_file(src_vocab_file)
    trg_vocab_file = "{}/trg_vocab.txt".format(cfg["training"]["model_dir"])
    trg_vocab.to_file(trg_vocab_file)

    # train the model
    trainer.train_and_validate(train_data=train_data, valid_data=dev_data, config=cfg)

    # test the model with the best checkpoint
    if test_data is not None:

        # load checkpoint
        checkpoint_path = "{}/{}.ckpt".format(
            trainer.model_dir, trainer.best_ckpt_iteration)
        try:
            trainer.init_from_checkpoint(checkpoint_path)
        except AssertionError:
            trainer.logger.warning("Checkpoint %s does not exist. "
                                   "Skipping testing.", checkpoint_path)
            if trainer.best_ckpt_iteration == 0 \
                and trainer.best_ckpt_score in [np.inf, -np.inf]:
                trainer.logger.warning(
                    "It seems like no checkpoint was written, "
                    "since no improvement was obtained over the initial model.")
            return

        # generate hypotheses for test data
        if "testing" in cfg.keys():
            beam_size = cfg["testing"].get("beam_size", 0)
            beam_alpha = cfg["testing"].get("alpha", -1)
        else:
            beam_size = 0
            beam_alpha = -1

        # pylint: disable=unused-variable
        score, loss, ppl, sources, sources_raw, references, hypotheses, \
            hypotheses_raw, attention_scores = validate_on_data(
                data=test_data, batch_size=trainer.batch_size,
                eval_metric=trainer.eval_metric, level=trainer.level,
                max_output_length=trainer.max_output_length,
                model=model, use_cuda=trainer.use_cuda, loss_function=None,
                beam_size=beam_size, beam_alpha=beam_alpha)

        if "trg" in test_data.fields:
            decoding_description = "Greedy decoding" if beam_size == 0 else \
                "Beam search decoding with beam size = {} and alpha = {}"\
                    .format(beam_size, beam_alpha)
            trainer.logger.info("Test data result: %f %s [%s]",
                                score, trainer.eval_metric,
                                decoding_description)
        else:
            trainer.logger.info(
                "No references given for %s.%s -> no evaluation.",
                cfg["data"]["test"], cfg["data"]["src"])

        output_path_set = "{}/{}.{}".format(
            trainer.model_dir, "test", cfg["data"]["trg"])
        with open(output_path_set, mode="w", encoding="utf-8") as f:
            for h in hypotheses:
                f.write(h + "\n")
        trainer.logger.info("Test translations saved to: %s", output_path_set)

if __name__ == "__main__":
    parser = argparse.ArgumentParser('Joey-NMT')
    parser.add_argument("config", default="configs/default.yaml", type=str,
                        help="Training configuration file (yaml).")
    args = parser.parse_args()
    train(cfg_file=args.config)<|MERGE_RESOLUTION|>--- conflicted
+++ resolved
@@ -25,13 +25,9 @@
     make_logger, set_seed
 from joeynmt.model import Model
 from joeynmt.prediction import validate_on_data
-<<<<<<< HEAD
 from joeynmt.data import load_data, load_audio_data, make_data_iter
-=======
-from joeynmt.data import load_data, make_data_iter
 from joeynmt.builders import build_optimizer, build_scheduler, \
     build_gradient_clipper
->>>>>>> ad532ac5
 
 
 # pylint: disable=too-many-instance-attributes
@@ -180,47 +176,9 @@
         if self.use_cuda:
             self.model.cuda()
 
-<<<<<<< HEAD
-    def _make_model_dir(self, model_dir):
-        """
-        Create a new directory for the model.
-
-        :param model_dir:
-        :return:
-        """
-        if os.path.isdir(model_dir):
-            if not self.overwrite:
-                raise FileExistsError(
-                    "Model directory exists and overwriting is disabled.")
-        else:
-            os.makedirs(model_dir)
-        return model_dir
-
-    def _make_logger(self):
-        """
-        Create a logger for logging the training process.
-        :return:
-        """
-        logger = logging.getLogger(__name__)
-        logger.setLevel(level=logging.DEBUG)
-        fh = logging.FileHandler(
-            "{}/train.log".format(self.model_dir))
-        fh.setLevel(level=logging.DEBUG)
-        logger.addHandler(fh)
-        sh = logging.StreamHandler()
-        sh.setLevel(logging.INFO)
-        formatter = logging.Formatter('%(asctime)s %(message)s')
-        fh.setFormatter(formatter)
-        sh.setFormatter(formatter)
-        logging.getLogger("").addHandler(sh)
-        logger.info("Hello! This is Joey-NMT.")
-        return logger
-
-    def train_and_validate(self, train_data, valid_data, config):
-=======
     def train_and_validate(self, train_data: Dataset, valid_data: Dataset) \
             -> None:
->>>>>>> ad532ac5
+        
         """
         Train the model and validate it from time to time on the validation set.
 
@@ -247,12 +205,8 @@
             for batch in iter(train_iter):
                 # reactivate training
                 self.model.train()
-<<<<<<< HEAD
-
-                #print(batch)
-=======
+                
                 # create a Batch object from torchtext batch
->>>>>>> ad532ac5
                 batch = Batch(batch, self.pad_index, use_cuda=self.use_cuda)
 
                 # only update every batch_multiplier batches
@@ -497,17 +451,12 @@
     set_seed(seed=cfg["training"].get("random_seed", 42))
 
     # load the data
-<<<<<<< HEAD
     if cfg.get("speech", True):
-        train_data, dev_data, test_data, src_vocab, trg_vocab = \
-        load_audio_data(cfg=cfg)
+        train_data, dev_data, test_data, src_vocab, trg_vocab = load_audio_data(
+        cfg=cfg)
     else:
-        train_data, dev_data, test_data, src_vocab, trg_vocab = \
-        load_data(cfg=cfg)
-=======
-    train_data, dev_data, test_data, src_vocab, trg_vocab = load_data(
+        train_data, dev_data, test_data, src_vocab, trg_vocab = load_data(
         data_cfg=cfg["data"])
->>>>>>> ad532ac5
 
     # build an encoder-decoder model
     if cfg.get("speech", True):
@@ -527,13 +476,8 @@
     log_data_info(train_data=train_data, valid_data=dev_data,
                   test_data=test_data, src_vocab=src_vocab, trg_vocab=trg_vocab,
                   logging_function=trainer.logger.info)
-<<<<<<< HEAD
-    
-    model.log_parameters_list(logging_function=trainer.logger.info)
-
-    logging.info(model)
-=======
->>>>>>> ad532ac5
+    #model.log_parameters_list(logging_function=trainer.logger.info)
+    #logging.info(model)
 
     # store the vocabs
     src_vocab_file = "{}/src_vocab.txt".format(cfg["training"]["model_dir"])
@@ -542,7 +486,7 @@
     trg_vocab.to_file(trg_vocab_file)
 
     # train the model
-    trainer.train_and_validate(train_data=train_data, valid_data=dev_data, config=cfg)
+    trainer.train_and_validate(train_data=train_data, valid_data=dev_data)
 
     # test the model with the best checkpoint
     if test_data is not None:
