--- conflicted
+++ resolved
@@ -17,13 +17,10 @@
 from joeynmt.model import build_model
 from joeynmt.speech_model import build_speech_model, Model
 from joeynmt.batch import Batch
-<<<<<<< HEAD
-from joeynmt.data import load_data, load_audio_data, make_data_iter
-=======
-from joeynmt.data import load_data, make_data_iter, MonoDataset
+from joeynmt.data import load_data, load_audio_data, make_data_iter, \
+    MonoDataset
 from joeynmt.constants import UNK_TOKEN, PAD_TOKEN, EOS_TOKEN
 from joeynmt.vocabulary import Vocabulary
->>>>>>> 1eebac63
 
 
 # pylint: disable=too-many-arguments,too-many-locals,no-member
